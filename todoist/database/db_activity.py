from functools import partial

from loguru import logger
from tqdm import tqdm

from todoist.stats import extract_task_due_date
from todoist.types import Event, EventEntry

from todoist.api import RequestSpec, TodoistAPIClient, TodoistEndpoints
from todoist.api.client import EndpointCallResult
from todoist.utils import safe_instantiate_entry, with_retry, RETRY_MAX_ATTEMPTS
from concurrent.futures import ThreadPoolExecutor, as_completed

TIMEOUT_SECONDS = 10

class DatabaseActivity:
    """Database class to fetch activity data from the Todoist API"""
<<<<<<< HEAD
=======
    def __init__(self):
        # Participate in cooperative multiple inheritance so other mixins get initialized
        super().__init__()
        self._api_client = TodoistAPIClient()
>>>>>>> 3324c92d

    def reset(self):
        pass

    @property
    def last_call_details(self) -> EndpointCallResult | None:
        """Expose metadata about the most recent API call."""

        return self._api_client.last_call_result
    
    def fetch_activity_adaptively(self, nweeks_window_size: int = 3, early_stop_after_n_windows: int = 5, events_already_fetched: set[Event] | None = None) -> list[Event]:
        """
        Fetches activity events from the Todoist API using a sliding window approach.
        This method adaptively fetches activity data going backwards in time window by window(week by week) in fixed windows size(nweeks_window_size arg).
        Fetching stops after a number of consecutive empty windows(early_stop_after_n_windows), which avoids unnecessary fetching far into the past.
        Arg events_already_fetched is a set of events that have already been fetched, to avoid duplicates in the returned result. Events already in this set will be excluded from the final output.
        """
        if events_already_fetched is None:
            events_already_fetched = set()
        
        n_empty_weeks: int = 0
        iterated_weeks: int = 0
        total_events: list[Event] = []
        logger.debug(f"Start fetch_activity_adaptively: window_size={nweeks_window_size}, early_stop={early_stop_after_n_windows}")
        while n_empty_weeks < early_stop_after_n_windows:
            window_events: list[Event] = self.fetch_activity(nweeks_window_size, iterated_weeks)
            iterated_weeks += nweeks_window_size
            events_not_already_fetched = [e for e in window_events if e not in events_already_fetched]
            if len(events_not_already_fetched) == 0:
                n_empty_weeks += 1
            else:
                n_empty_weeks = 0
            new_events = [e for e in window_events if e not in events_already_fetched]
            total_events.extend(new_events)
            events_already_fetched.update(new_events)
        logger.debug(f"Stopping fetch after {iterated_weeks} weeks processed, total_events={len(total_events)}")
        
        # extending with already fetched events to avoid losing them
        total_events.extend(events_already_fetched)
        total_events = list(set(total_events))  # deduplication
        logger.debug(f"Total events after merging with already fetched and deduplication: {len(total_events)}")
        
        # final sorting
        total_events.sort(key=lambda x: x.event_entry.event_date, reverse=True)  # from newest to oldest
        return total_events

            
    def fetch_activity(self, max_pages: int = 4, starting_page: int = 0) -> list[Event]:
        """
        Fetches the activity data from the Todoist API.
        Returns a list of Event objects, each of those is associated with a date
        type of event (ex. completed, updated, uncompleted, added, ...)
        """
        result: list[Event] = []

        def process_page(page: int) -> list[Event]:
            events: list[EventEntry] = self._fetch_activity_page(page)
            page_events: list[Event] = []
            for event in events:
                # TODO: Implement a factory method to create the correct Event subclass
                event_date = extract_task_due_date(event.event_date)
                assert event_date is not None
                page_events.append(Event(event_entry=event, id=event.id, date=event_date))
            return page_events
        
        def process_page_with_retry(page: int) -> list[Event]:
            """Process page with built-in retry logic."""
            return with_retry(
                partial(process_page, page),
                operation_name=f"fetch events for page {page}",
                max_attempts=RETRY_MAX_ATTEMPTS
            )

        pages = range(starting_page, starting_page + max_pages)
        logger.info(f"Starting activity fetch over pages [{starting_page}, {starting_page + max_pages - 1}] (total={max_pages})")

        # Use ThreadPoolExecutor instead of joblib for simpler, standard concurrency
        results_by_page: dict[int, list[Event]] = {}
        max_workers = min(8, max_pages) if max_pages > 0 else 0
        if max_workers == 0:
            logger.warning("No pages requested (max_pages=0). Returning empty result.")
            return result

        with ThreadPoolExecutor(max_workers=max_workers) as executor:
            future_to_page = {executor.submit(process_page_with_retry, page): page for page in pages}
            for future in tqdm(as_completed(future_to_page), total=max_pages, desc='Querying activity data', unit='page'):
                page = future_to_page[future]
                page_events = future.result(timeout=TIMEOUT_SECONDS)
                results_by_page[page] = page_events
        
            
        # logger.debug(f"Fetched {len(page_events)} events from page {page}")
        logger.debug(f'Fetched events by page (idx, len): {[ (page, len(events)) for page, events in results_by_page.items() ]}')
        # Preserve page order when extending results
        for page in pages:
            events_for_page = results_by_page.get(page, [])
            if not events_for_page:
                logger.debug(f"No events collected for page {page}")
            result.extend(events_for_page)

        logger.info(f"Finished fetching activity pages. Total events collected: {len(result)}")
        return result

    def _fetch_activity_page(self, page: int) -> list[EventEntry]:
        limit: int = 50

        spec = RequestSpec(
            endpoint=TodoistEndpoints.LIST_ACTIVITY,
            params={"page": page, "limit": limit},
        )
        decoded_result = self._api_client.request_json(
            spec, operation_name=f"fetch activity page {page}"
        )
        if not isinstance(decoded_result, dict):
            raise RuntimeError("Unexpected response payload when fetching activity page")

        total_events_count: int = decoded_result['count']

        events = list(map(lambda event: safe_instantiate_entry(EventEntry, **event), decoded_result['events']))
        if total_events_count > limit:
            for offset in range(limit, total_events_count, limit):
                offset_spec = RequestSpec(
                    endpoint=TodoistEndpoints.LIST_ACTIVITY,
                    params={"page": page, "limit": limit, "offset": offset},
                )
                decoded_result = self._api_client.request_json(
                    offset_spec,
                    operation_name=f"fetch activity page {page} offset {offset}",
                )
                if not isinstance(decoded_result, dict):
                    logger.error(
                        "Unexpected payload when fetching paginated activity",
                        page=page,
                        offset=offset,
                    )
                    continue

                for event_kwargs in decoded_result['events']:
                    dataclass_params = {
                        key: value for key, value in event_kwargs.items() if key in EventEntry.__dataclass_fields__
                    }
                    events.append(EventEntry(
                        **dataclass_params,
                        new_api_kwargs={key: value for key, value in event_kwargs.items()
                                        if key not in EventEntry.__dataclass_fields__}
                    ))


        return events<|MERGE_RESOLUTION|>--- conflicted
+++ resolved
@@ -15,13 +15,10 @@
 
 class DatabaseActivity:
     """Database class to fetch activity data from the Todoist API"""
-<<<<<<< HEAD
-=======
     def __init__(self):
         # Participate in cooperative multiple inheritance so other mixins get initialized
         super().__init__()
         self._api_client = TodoistAPIClient()
->>>>>>> 3324c92d
 
     def reset(self):
         pass
